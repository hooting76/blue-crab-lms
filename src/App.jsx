--- conflicted
+++ resolved
@@ -28,21 +28,6 @@
 import AcademyNotice from '../component/common/Communities/AcademyNotice';
 import AdminNotice from '../component/common/Communities/AdminNotice';
 import EtcNotice from '../component/common/Communities/EtcNotice';
-
-// 마이페이지 페이지들
-<<<<<<< HEAD
-//import MyPage from '../component/common/MyPage';
-//import ClassAttendingList from '../component/common/MyPages/ClassAttendingList';
-//import ClassAttendingProgress from '../component/common/MyPages/ClassAttendingProgress';
-//import ClassAttendingNotice from '../component/common/MyPages/ClassAttendingNotice';
-//import Consult from '../component/common/MyPages/Consult';
-=======
-import MyPage from '../component/common/MyPage';
-import ClassAttendingList from '../component/common/MyPages/ClassAttendingList';
-import ClassAttendingProgress from '../component/common/MyPages/ClassAttendingProgress';
-import ClassAttendingNotice from '../component/common/MyPages/ClassAttendingNotice';
-import Consult from '../component/common/MyPages/Consult';
->>>>>>> 2561c427
 
 import Admin from './Admin';
 
@@ -97,28 +82,10 @@
               <Route path="BlueCrabHistory" element={<BlueCrabHistory />} />
             </Route>
 
-            {/* 커뮤니티 페이지들 */}
-<<<<<<< HEAD
-            <Route path="/Community/academy*" element={<AcademyNotice />}>
-              <Route path="/community/admin" element={<AdminNotice />} />
-              <Route path="/community/etc" element={<EtcNotice />} />
-              {/* 초기접근시 학사공지로 이동 */}
-              <Route path="*" element={<Navigate to= "/Community/AcademyNotice" replace />} />  
-            </Route>
-            
-
-            {/* 마이페이지 페이지들 */}
-            <Route path="/MyPage/*" element={<MyPage />}>
-              <Route path="ClassAttendingList" element={<ClassAttendingList />} />
-              <Route path="ClassAttendingProgress" element={<ClassAttendingProgress />} />
-              <Route path="ClassAttendingNotice" element={<ClassAttendingNotice />} />
-              <Route path="Consult" element={<Consult />} />
-=======
             <Route path="/Community/*" element={<Community />}>
               <Route path="AcademyNotice" element={<AcademyNotice />} />
               <Route path="AdminNotice" element={<AdminNotice />} />
               <Route path="EtcNotice" element={<EtcNotice />} />
->>>>>>> 2561c427
             </Route>
 
             {/* 마이페이지 페이지들 */}
