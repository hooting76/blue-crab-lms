import React from 'react';
import { BrowserRouter, Routes, Route, Navigate ,useLocation} from 'react-router-dom';
import { useState, useEffect } from 'react';

// user state control
import { UserProvider } from '../context/UserContext';

// custom hook
import { UseUser } from '../hook/UseUser';

// component
import Header from '../component/common/Header';
import LoadingSpinner from '../component/common/LoadingSpinner';
import LoginForm from '../component/auth/LoginForm';
import UserDashboard from '../component/auth/UserDashboard';
import Footer from '../component/common/Footer';
import InAppFunction from '../component/common/InAppFunc';
import FindInfo from '../component/auth/FindInfo';

// 학교소개 페이지들
import Introduction from '../component/common/Introduction';

// 커뮤니티 페이지들(상태 전환으로 렌더)
//import Community from '../component/common/Community';
import AcademyNotice from '../component/common/Communities/AcademyNotice';
import AdminNotice from '../component/common/Communities/AdminNotice';
import EtcNotice from '../component/common/Communities/EtcNotice';
import AdminNoticeWritingPage from '../component/common/Communities/AdminNoticeWritingPage';

// FAQ
import FAQ from '../component/common/FAQ/FAQ';

// Facilities
import FacilityRequest from '../component/common/Facilities/FacilityRequest';
import MyFacilityRequests from '../component/common/Facilities/MyFacilityRequests';
import ReadingRoom from '../component/common/Facilities/ReadingRoom';

// 마이페이지 페이지들
import MyPage from '../component/common/MyPage';

// 관리자 페이지
import Admin from './Admin';

// css
import '../css/App.css';

// InApp filter function
function InAppFilter(){
  const userAgent = navigator.userAgent.toLowerCase();
  const targetUrl = window.location.href;
  return InAppFunction(userAgent, targetUrl);
};

// main app component
function AppContent() {
<<<<<<< HEAD
=======
   const { isOnline } = UseOnlineStatus();
  if(!isOnline){
      alert('인터넷 연결을 확인하세요.');
      window.close();
  };
>>>>>>> 0a75a6a4

  // user state ctrl
  const { isAuthenticated, isLoading } = UseUser();
  //user state ctrl end
  if (isLoading) {
  return <LoadingSpinner/>
  }

  //const isAuthenticated = true;   // ← 로그인 상태로 강제

  // currentPage 상태를 이 컴포넌트에서 보유
  const [currentPage, setCurrentPage] = useState("");

  // 현재 URL 경로 사용 (관리자 라우팅 분기에서 필요)
  const { pathname } = useLocation();

  // 컴포넌트 마운트 시 localStorage에서 currentPage 읽기
  useEffect(() => {
    const savedCurrentPage = localStorage.getItem('currentPage');
    if (savedCurrentPage) {
      setCurrentPage(savedCurrentPage);
    }
  }, []);

  // currentPage가 바뀔 때 localStorage에 저장
  useEffect(() => {
    localStorage.setItem('currentPage', currentPage);
  }, [currentPage]);

  // 관리자 경로는 '정확/접두' 매칭만 (includes 금지: /community/admin과 충돌 방지)
  if (pathname === '/admin' || pathname.startsWith('/admin/')) {
    return <Admin />;
  }


  const renderPage = () => {
    switch (currentPage) {

      // 학교소개 페이지
      case "총장 인사":
      case "오시는 길":
      case "학교 조직도":
      case "연혁":
        return <Introduction currentPage={currentPage} setCurrentPage={setCurrentPage}/>;
      
      // 마이페이지
      case "수강중인 과목":
      case "수강과목 공지사항":
      case "실시간 상담":
        return <MyPage currentPage={currentPage} setCurrentPage={setCurrentPage}/>;
      
      // ===== 커뮤니티 섹션 (상태 전환만 사용) =====
      case '학사공지':
        return <AcademyNotice currentPage={currentPage} setCurrentPage={setCurrentPage} />;
      case '행정공지':
        return <AdminNotice currentPage={currentPage} setCurrentPage={setCurrentPage} />;
      case '기타공지':
        return <EtcNotice currentPage={currentPage} setCurrentPage={setCurrentPage} />;
      case 'Admin 공지 작성':
        return <AdminNoticeWritingPage currentPage={currentPage} setCurrentPage={setCurrentPage}/>;

      // ===== FAQ =====
      case 'FAQ':
        return <FAQ currentPage={currentPage} setCurrentPage={setCurrentPage} />;

      // ===== 시설 & 문의 =====
      case '시설신청':
        return <FacilityRequest currentPage={currentPage} setCurrentPage={setCurrentPage} />;
      case '나의 신청목록':
        return <MyFacilityRequests currentPage={currentPage} setCurrentPage={setCurrentPage} />;
      case '열람실 신청':
        return <ReadingRoom currentPage={currentPage} setCurrentPage={setCurrentPage} />;
    
  // 기본값: 대시보드
      default:
        return <UserDashboard/>;
    };
  }; // paging ctrl end

  return (
    <div id="wrap">
      <Header currentPage={currentPage} setCurrentPage={setCurrentPage}/>

      <div id="content">
          {isAuthenticated ?(
            renderPage()
          ) : (
          // 로그인 안했으면 로그인폼 or 아이디/비번 찾기폼 
            <Routes>
              <Route path="/" element={<LoginForm/>} />
              <Route path="/FindInfoId" element={<FindInfo/>} />
              <Route path="/FindInfoPw" element={<FindInfo/>} />
              {/* 비로그인 상태에서 다른 경로로 오면 로그인으로 돌림 */}
              <Route path="*" element={<Navigate to="/" replace />} />
            </Routes>
          )}
      </div>
      
      {/* 푸터 */}
      <Footer />
   </div>
    ); // return end
} // AppContent end

function App() {
  return (
    <>
      <InAppFilter />
      <UserProvider>
        <BrowserRouter>
          <AppContent />
        </BrowserRouter>
      </UserProvider>
    </>
  );
}

export default App;<|MERGE_RESOLUTION|>--- conflicted
+++ resolved
@@ -53,14 +53,6 @@
 
 // main app component
 function AppContent() {
-<<<<<<< HEAD
-=======
-   const { isOnline } = UseOnlineStatus();
-  if(!isOnline){
-      alert('인터넷 연결을 확인하세요.');
-      window.close();
-  };
->>>>>>> 0a75a6a4
 
   // user state ctrl
   const { isAuthenticated, isLoading } = UseUser();
